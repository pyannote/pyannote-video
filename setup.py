#!/usr/bin/env python
# encoding: utf-8

# The MIT License (MIT)

# Copyright (c) 2015-2017 CNRS

# Permission is hereby granted, free of charge, to any person obtaining a copy
# of this software and associated documentation files (the "Software"), to deal
# in the Software without restriction, including without limitation the rights
# to use, copy, modify, merge, publish, distribute, sublicense, and/or sell
# copies of the Software, and to permit persons to whom the Software is
# furnished to do so, subject to the following conditions:

# The above copyright notice and this permission notice shall be included in
# all copies or substantial portions of the Software.

# THE SOFTWARE IS PROVIDED "AS IS", WITHOUT WARRANTY OF ANY KIND, EXPRESS OR
# IMPLIED, INCLUDING BUT NOT LIMITED TO THE WARRANTIES OF MERCHANTABILITY,
# FITNESS FOR A PARTICULAR PURPOSE AND NONINFRINGEMENT. IN NO EVENT SHALL THE
# AUTHORS OR COPYRIGHT HOLDERS BE LIABLE FOR ANY CLAIM, DAMAGES OR OTHER
# LIABILITY, WHETHER IN AN ACTION OF CONTRACT, TORT OR OTHERWISE, ARISING FROM,
# OUT OF OR IN CONNECTION WITH THE SOFTWARE OR THE USE OR OTHER DEALINGS IN THE
# SOFTWARE.

# AUTHORS
# Herve BREDIN - http://herve.niderb.fr


from setuptools import setup, find_packages
import versioneer

setup(

    # package
    namespace_packages=['pyannote'],
    packages=find_packages(),
    scripts=[
        "scripts/pyannote-structure.py",
        "scripts/pyannote-face.py"
    ],
    install_requires=[
        'pyannote.core >= 0.13.2',
        'pyannote.algorithms >= 0.7.3',
        'numpy >= 1.8',
        'docopt >= 0.6.2',
        'tqdm >= 2.0.0',
        'dlib == 19.4.0',
        'munkres >= 1.0.7',
<<<<<<< HEAD
        'moviepy == 0.2.2.11',
        'pandas >= 0.20.3',
=======
        'moviepy >= 0.2.2.13'
>>>>>>> afd5ec27
    ],

    version=versioneer.get_version(),
    cmdclass=versioneer.get_cmdclass(),

    # PyPI
    name='pyannote.video',
    description=('Video processing (including face detection, tracking, and clustering)'),
    author='Herve Bredin',
    author_email='bredin@limsi.fr',
    url='http://herve.niderb.fr/',
    classifiers=[
        "Development Status :: 4 - Beta",
        "Intended Audience :: Science/Research",
        "License :: OSI Approved :: MIT License",
        "Natural Language :: English",
        "Programming Language :: Python :: 2",
        "Programming Language :: Python :: 2.7",
        "Programming Language :: Python :: 3",
        "Programming Language :: Python :: 3.4",
        "Programming Language :: Python :: 3.5",
        "Topic :: Scientific/Engineering"
    ],
)<|MERGE_RESOLUTION|>--- conflicted
+++ resolved
@@ -47,12 +47,8 @@
         'tqdm >= 2.0.0',
         'dlib == 19.4.0',
         'munkres >= 1.0.7',
-<<<<<<< HEAD
-        'moviepy == 0.2.2.11',
+        'moviepy >= 0.2.2.13',
         'pandas >= 0.20.3',
-=======
-        'moviepy >= 0.2.2.13'
->>>>>>> afd5ec27
     ],
 
     version=versioneer.get_version(),
